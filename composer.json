{
    "name": "laravel/scout",
    "description": "Laravel Scout provides a driver based solution to searching your Eloquent models.",
    "keywords": ["algolia", "laravel", "search"],
    "license": "MIT",
    "support": {
        "issues": "https://github.com/laravel/scout/issues",
        "source": "https://github.com/laravel/scout"
    },
    "authors": [
        {
            "name": "Taylor Otwell",
            "email": "taylor@laravel.com"
        }
    ],
    "require": {
<<<<<<< HEAD
        "php": "^8.0",
        "illuminate/bus": "^9.0",
        "illuminate/contracts": "^9.0",
        "illuminate/database": "^9.0",
        "illuminate/http": "^9.0",
        "illuminate/pagination": "^9.0",
        "illuminate/queue": "^9.0",
        "illuminate/support": "^9.0"
=======
        "php": "^7.3|^8.0",
        "illuminate/bus": "^8.0|^9.0|^10.0",
        "illuminate/contracts": "^8.0|^9.0|^10.0",
        "illuminate/database": "^8.0|^9.0|^10.0",
        "illuminate/http": "^8.0|^9.0|^10.0",
        "illuminate/pagination": "^8.0|^9.0|^10.0",
        "illuminate/queue": "^8.0|^9.0|^10.0",
        "illuminate/support": "^8.0|^9.0|^10.0"
>>>>>>> e078c3dd
    },
    "require-dev": {
        "meilisearch/meilisearch-php": "^0.23",
        "mockery/mockery": "^1.0",
<<<<<<< HEAD
        "orchestra/testbench": "^7.0",
=======
        "php-http/guzzle7-adapter": "^1.0",
        "orchestra/testbench": "^6.17|^7.0|^8.0",
>>>>>>> e078c3dd
        "phpunit/phpunit": "^9.3"
    },
    "autoload": {
        "psr-4": {
            "Laravel\\Scout\\": "src/"
        }
    },
    "autoload-dev": {
        "psr-4": {
            "Laravel\\Scout\\Tests\\": "tests/"
        }
    },
    "extra": {
        "branch-alias": {
            "dev-master": "10.x-dev"
        },
        "laravel": {
            "providers": [
                "Laravel\\Scout\\ScoutServiceProvider"
            ]
        }
    },
    "suggest": {
        "algolia/algoliasearch-client-php": "Required to use the Algolia engine (^3.2).",
        "meilisearch/meilisearch-php": "Required to use the MeiliSearch engine (^0.23)."
    },
    "config": {
        "sort-packages": true,
        "allow-plugins": {
            "php-http/discovery": true
        }
    },
    "minimum-stability": "dev",
    "prefer-stable": true
}<|MERGE_RESOLUTION|>--- conflicted
+++ resolved
@@ -14,35 +14,20 @@
         }
     ],
     "require": {
-<<<<<<< HEAD
         "php": "^8.0",
-        "illuminate/bus": "^9.0",
-        "illuminate/contracts": "^9.0",
-        "illuminate/database": "^9.0",
-        "illuminate/http": "^9.0",
-        "illuminate/pagination": "^9.0",
-        "illuminate/queue": "^9.0",
-        "illuminate/support": "^9.0"
-=======
-        "php": "^7.3|^8.0",
-        "illuminate/bus": "^8.0|^9.0|^10.0",
-        "illuminate/contracts": "^8.0|^9.0|^10.0",
-        "illuminate/database": "^8.0|^9.0|^10.0",
-        "illuminate/http": "^8.0|^9.0|^10.0",
-        "illuminate/pagination": "^8.0|^9.0|^10.0",
-        "illuminate/queue": "^8.0|^9.0|^10.0",
-        "illuminate/support": "^8.0|^9.0|^10.0"
->>>>>>> e078c3dd
+        "illuminate/bus": "^9.0|^10.0",
+        "illuminate/contracts": "^9.0|^10.0",
+        "illuminate/database": "^9.0|^10.0",
+        "illuminate/http": "^9.0|^10.0",
+        "illuminate/pagination": "^9.0|^10.0",
+        "illuminate/queue": "^9.0|^10.0",
+        "illuminate/support": "^9.0|^10.0"
     },
     "require-dev": {
         "meilisearch/meilisearch-php": "^0.23",
         "mockery/mockery": "^1.0",
-<<<<<<< HEAD
-        "orchestra/testbench": "^7.0",
-=======
         "php-http/guzzle7-adapter": "^1.0",
-        "orchestra/testbench": "^6.17|^7.0|^8.0",
->>>>>>> e078c3dd
+        "orchestra/testbench": "^7.0|^8.0",
         "phpunit/phpunit": "^9.3"
     },
     "autoload": {
